use {
    crate::{
        skyscraper::{SkyscraperMerkleConfig, SkyscraperPoW, SkyscraperSponge},
        spark::{prove_spark, verify_spark, SparkIOPattern},
        utils::{
            next_power_of_two, pad_to_power_of_two, serde_ark, serde_hex,
            sumcheck::{
                calculate_eq, calculate_evaluations_over_boolean_hypercube_for_eq,
                calculate_external_row_of_r1cs_matrices, calculate_witness_bounds, eval_cubic_poly,
                sumcheck_fold_map_reduce, SumcheckIOPattern,
            },
            zk_utils::{
                create_masked_polynomial, generate_mask, generate_random_multilinear_polynomial,
            },
            HALF,
        },
        FieldElement, R1CS,
    },
    anyhow::{ensure, Context, Result},
    ark_ff::UniformRand,
    ark_std::{One, Zero},
    bincode::de,
    serde::{Deserialize, Serialize},
    spongefish::{
        codecs::arkworks_algebra::{FieldToUnitDeserialize, FieldToUnitSerialize, UnitToField},
        DomainSeparator, ProverState, VerifierState,
    },
    std::fmt::{Debug, Formatter},
    tracing::{info, instrument, warn},
    whir::{
        parameters::{
            default_max_pow, FoldingFactor,
            MultivariateParameters as GenericMultivariateParameters,
            ProtocolParameters as GenericProtocolParameters, SoundnessType,
        },
        poly_utils::{evals::EvaluationsList, multilinear::MultilinearPoint},
        whir::{
            committer::{reader::ParsedCommitment, CommitmentReader, CommitmentWriter, Witness},
            domainsep::WhirDomainSeparator,
            parameters::WhirConfig as GenericWhirConfig,
            prover::Prover,
            statement::{Statement, Weights},
            utils::{HintDeserialize, HintSerialize},
            verifier::Verifier,
        },
    },
};

pub type MultivariateParameters = GenericMultivariateParameters<FieldElement>;
pub type ProtocolParameters = GenericProtocolParameters<SkyscraperMerkleConfig, SkyscraperPoW>;
pub type WhirConfig = GenericWhirConfig<FieldElement, SkyscraperMerkleConfig, SkyscraperPoW>;
pub type IOPattern = DomainSeparator<SkyscraperSponge, FieldElement>;

#[derive(Clone, PartialEq, Serialize, Deserialize)]
pub struct WhirR1CSScheme {
    pub m: usize,
    pub m_0: usize,
    pub a_num_terms: usize,
    pub whir_config_row: WhirConfig,
    pub whir_config_col: WhirConfig,
    pub whir_config_a_num_terms: WhirConfig,
}

#[derive(Debug, Clone, PartialEq, Serialize, Deserialize)]
pub struct WhirR1CSProof {
    #[serde(with = "serde_hex")]
    pub transcript: Vec<u8>,
<<<<<<< HEAD

    // TODO: Derive from transcript
    #[serde(with = "serde_ark")]
    pub whir_query_answer_sums: ([FieldElement; 3], [FieldElement; 3]),

    #[serde(with = "serde_ark")]
    pub whir_spartan_blinding_values: (FieldElement, FieldElement),
=======
>>>>>>> a61e82eb
}

pub struct DataFromSumcheckVerifier {
    r:                 Vec<FieldElement>,
    alpha:             Vec<FieldElement>,
    last_sumcheck_val: FieldElement,
}

impl WhirR1CSScheme {
    pub fn new_for_r1cs(r1cs: &R1CS) -> Self {
        // m is equal to ceiling(log(number of variables in constraint system)). It is
        // equal to the log of the width of the matrices.
        let m = next_power_of_two(r1cs.num_witnesses());

        // m_0 is equal to ceiling(log(number_of_constraints)). It is equal to the
        // number of variables in the multilinear polynomial we are running our sumcheck
        // on.
        let m_0 = next_power_of_two(r1cs.num_constraints());

        // Whir parameters
<<<<<<< HEAD
        let mv_params = MultivariateParameters::new(m + 1);
        let whir_params = ProtocolParameters {
            initial_statement:     true,
            security_level:        128,
            pow_bits:              default_max_pow(m + 1, 1),
=======
        Self {
            m,
            m_0,
            a_num_terms: next_power_of_two(r1cs.a().iter().count()),
            whir_config_row: Self::new_whir_config_for_size(m_0),
            whir_config_col: Self::new_whir_config_for_size(m),
            whir_config_a_num_terms: Self::new_whir_config_for_size(next_power_of_two(
                r1cs.a().matrix.num_entries(),
            )),
        }
    }

    pub fn new_whir_config_for_size(num_variables: usize) -> WhirConfig {
        let mv_params = MultivariateParameters::new(num_variables);
        let whir_params = ProtocolParameters {
            initial_statement:     true,
            security_level:        128,
            pow_bits:              default_max_pow(num_variables, 1),
>>>>>>> a61e82eb
            folding_factor:        FoldingFactor::Constant(4),
            leaf_hash_params:      (),
            two_to_one_params:     (),
            soundness_type:        SoundnessType::ConjectureList,
            _pow_parameters:       Default::default(),
            starting_log_inv_rate: 1,
            batch_size:            2,
        };
<<<<<<< HEAD
        let whir_config = WhirConfig::new(mv_params, whir_params);

        Self {
            m: m + 1,
            m_0,
            whir_config,
        }
=======
        WhirConfig::new(mv_params, whir_params)
>>>>>>> a61e82eb
    }

    #[instrument(skip_all)]
    pub fn prove(
        &self,
        r1cs: &R1CS,
        whir_for_blinding_of_spartan_config: &WhirConfig,
        witness: Vec<FieldElement>,
    ) -> Result<WhirR1CSProof> {
        ensure!(
            witness.len() == r1cs.num_witnesses(),
            "Unexpected witness length for R1CS instance"
        );
        ensure!(
            r1cs.num_witnesses() <= 1 << self.m,
            "R1CS witness length exceeds scheme capacity"
        );
        ensure!(
            r1cs.num_constraints() <= 1 << self.m_0,
            "R1CS constraints exceed scheme capacity"
        );

        // Set up transcript
<<<<<<< HEAD
        let io: IOPattern = create_io_pattern(
            self.m_0,
            &self.whir_config,
            whir_for_blinding_of_spartan_config,
        );
        let mut merlin = io.to_prover_state();
        let z = pad_to_power_of_two(witness.clone());
        let witness_polynomial_evals = EvaluationsList::new(z.clone());

        let (commitment_to_witness, masked_polynomial, random_polynomial) =
            batch_commmit_to_polynomial(
                self.m,
                &self.whir_config,
                &witness_polynomial_evals,
                &mut merlin,
            );

        // First round of sumcheck to reduce R1CS to a batch weighted evaluation of the
        // witness
        let (merlin, alpha, (f, g)) = run_zk_sumcheck_prover(
            r1cs,
            &witness,
            merlin,
            self.m_0,
            &whir_for_blinding_of_spartan_config,
        );
=======
        let io: IOPattern = self.create_io_pattern();
        let mut merlin = io.to_prover_state();

        // First round of sumcheck to reduce R1CS to a batch weighted evaluation of the
        // witness
        let alpha = run_sumcheck_prover(r1cs, &witness, &mut merlin, self.m_0);
>>>>>>> a61e82eb

        // Compute weights from R1CS instance
        let alphas = calculate_external_row_of_r1cs_matrices(&alpha, r1cs);

        let (statement, f_sums, g_sums) = create_combined_statement_over_two_polynomials::<3>(
            self.m,
            &commitment_to_witness,
            &masked_polynomial,
            &random_polynomial,
            &alphas,
        );

        // Compute WHIR weighted batch opening proof
<<<<<<< HEAD
        let merlin =
            run_zk_whir_pcs_prover(commitment_to_witness, statement, &self.whir_config, merlin);

        let transcript = merlin.narg_string().to_vec();

        Ok(WhirR1CSProof {
            transcript,
            // TODO: might go to the transcript
            whir_query_answer_sums: (f_sums, g_sums),
            whir_spartan_blinding_values: (f, g),
        })
=======
        let (whir_query_answer_sums, col_randomness, deferred) =
            run_whir_pcs_prover(witness, &self.whir_config_col, &mut merlin, self.m, alphas);

        prove_spark(
            r1cs.a(),
            &mut merlin,
            &self.whir_config_a_num_terms,
            &self.whir_config_row,
            &self.whir_config_col,
            &alpha,
            &col_randomness.0,
            deferred[0],
        )?;

        let transcript = merlin.narg_string().to_vec();

        Ok(WhirR1CSProof { transcript })
>>>>>>> a61e82eb
    }

    #[instrument(skip_all)]
    #[allow(unused)] // TODO: Fix implementation
    pub fn verify(
        &self,
        proof: &WhirR1CSProof,
        whir_for_blinding_of_spartan_config: &WhirConfig,
    ) -> Result<()> {
        // Set up transcript
<<<<<<< HEAD
        let io = create_io_pattern(
            self.m_0,
            &self.whir_config,
            whir_for_blinding_of_spartan_config,
        );
        let mut arthur = io.to_verifier_state(&proof.transcript);

        let commitment_reader = CommitmentReader::new(&self.whir_config);
        let parsed_commitment = commitment_reader.parse_commitment(&mut arthur).unwrap();

        let data_from_sumcheck_verifier = run_sumcheck_verifier(
            &mut arthur,
            self.m_0,
            whir_for_blinding_of_spartan_config,
            proof.whir_spartan_blinding_values,
        )
        .context("while verifying sumcheck")?;

        let statement_verifier = prepare_statement_for_witness_verifier::<3>(
            self.m,
            &parsed_commitment,
            &proof.whir_query_answer_sums,
        );

        run_whir_pcs_verifier(
            &mut arthur,
            &parsed_commitment,
            &self.whir_config,
            &statement_verifier,
        )
        .context("while verifying WHIR proof")?;
=======
        let io = self.create_io_pattern();
        let mut arthur = io.to_verifier_state(&proof.transcript);

        let data_from_sumcheck_verifier =
            run_sumcheck_verifier(&mut arthur, self.m_0).context("while verifying sumcheck")?;

        let (folding_randomness, deferred, claimed_sums) =
            run_whir_pcs_verifier(&mut arthur, &self.whir_config_col, self.m)
                .context("while verifying WHIR proof")?;
>>>>>>> a61e82eb

        // Check the Spartan sumcheck relation.
        ensure!(
            data_from_sumcheck_verifier.last_sumcheck_val
<<<<<<< HEAD
                == (proof.whir_query_answer_sums.0[0] * proof.whir_query_answer_sums.0[1]
                    - proof.whir_query_answer_sums.0[2])
=======
                == (claimed_sums[0] * claimed_sums[1] - claimed_sums[2])
>>>>>>> a61e82eb
                    * calculate_eq(
                        &data_from_sumcheck_verifier.r,
                        &data_from_sumcheck_verifier.alpha
                    ),
            "last sumcheck value does not match"
        );

        verify_spark(
            &mut arthur,
            &self.whir_config_a_num_terms,
            &self.whir_config_row,
            &self.whir_config_col,
            deferred[0],
            self.a_num_terms,
        );

        Ok(())
    }

    #[instrument(skip_all)]
    pub fn create_io_pattern(&self) -> IOPattern {
        let mut io = IOPattern::new("🌪️")
            .add_rand(self.m_0)
            .add_sumcheck_polynomials(self.m_0)
            .hint("claimed_evaluations")
            .commit_statement(&self.whir_config_col)
            .add_whir_proof(&self.whir_config_col);

        io = io.spark(
            &self.whir_config_a_num_terms,
            &self.whir_config_row,
            &self.whir_config_col,
            self.a_num_terms,
        );
        io
    }
}

// TODO: Implement Debug for WhirConfig and derive.
impl Debug for WhirR1CSScheme {
    fn fmt(&self, f: &mut Formatter<'_>) -> std::fmt::Result {
        f.debug_struct("WhirR1CSScheme")
            .field("m", &self.m)
            .field("m_0", &self.m_0)
            .finish()
    }
}

pub fn compute_blinding_coefficients_for_round(
    g_univariates: &[[FieldElement; 4]],
    compute_for: usize,
    alphas: &[FieldElement],
) -> [FieldElement; 4] {
    let mut compute_for = compute_for;
    let n = g_univariates.len();
    assert!(compute_for <= n);
    assert_eq!(alphas.len(), compute_for);
    let mut all_fixed = false;
    if compute_for == n {
        all_fixed = true;
        compute_for = n - 1;
    }

    // p = Σ_{i<r} g_i(α_i)
    let mut prefix_sum = FieldElement::zero();
    for i in 0..compute_for {
        prefix_sum += eval_cubic_poly(&g_univariates[i], &alphas[i]);
    }

    // s = Σ_{i>r}(g_i(0) + g_i(1))
    let mut suffix_sum = FieldElement::zero();
    for g_coeffs in g_univariates.iter().skip(compute_for + 1) {
        suffix_sum += eval_cubic_poly(g_coeffs, &FieldElement::zero())
            + eval_cubic_poly(g_coeffs, &FieldElement::one());
    }

    let two = FieldElement::one() + FieldElement::one();
    let mut prefix_multiplier = FieldElement::one();
    for _ in 0..(n - 1 - compute_for) {
        prefix_multiplier = prefix_multiplier + prefix_multiplier;
    }
    let suffix_multiplier: ark_ff::Fp<
        ark_ff::MontBackend<whir::crypto::fields::BN254Config, 4>,
        4,
    > = prefix_multiplier / two;

    let constant_term_from_other_items =
        prefix_multiplier * prefix_sum + suffix_multiplier * suffix_sum;

    let coefficient_for_current_index = &g_univariates[compute_for];

    if all_fixed {
        let value = eval_cubic_poly(
            &[
                prefix_multiplier * coefficient_for_current_index[0]
                    + constant_term_from_other_items,
                prefix_multiplier * coefficient_for_current_index[1],
                prefix_multiplier * coefficient_for_current_index[2],
                prefix_multiplier * coefficient_for_current_index[3],
            ],
            &alphas[compute_for],
        );
        return [
            value,
            FieldElement::zero(),
            FieldElement::zero(),
            FieldElement::zero(),
        ];
    }

    [
        prefix_multiplier * coefficient_for_current_index[0] + constant_term_from_other_items,
        prefix_multiplier * coefficient_for_current_index[1],
        prefix_multiplier * coefficient_for_current_index[2],
        prefix_multiplier * coefficient_for_current_index[3],
    ]
}

pub fn sum_over_hypercube(g_univariates: &[[FieldElement; 4]]) -> FieldElement {
    let fixed_variables: &[FieldElement] = &[];
    let polynomial_coefficient =
        compute_blinding_coefficients_for_round(g_univariates, 0, fixed_variables);

    eval_cubic_poly(&polynomial_coefficient, &FieldElement::zero())
        + eval_cubic_poly(&polynomial_coefficient, &FieldElement::one())
}

fn prepare_statement_for_witness_verifier<const N: usize>(
    m: usize,
    parsed_commitment: &ParsedCommitment<FieldElement, FieldElement>,
    whir_query_answer_sums: &([FieldElement; N], [FieldElement; N]),
) -> Statement<FieldElement> {
    let mut statement_verifier = Statement::<FieldElement>::new(m);
    for i in 0..whir_query_answer_sums.0.len() {
        let claimed_sum = whir_query_answer_sums.0[i]
            + whir_query_answer_sums.1[i] * parsed_commitment.batching_randomness;
        statement_verifier.add_constraint(
            Weights::linear(EvaluationsList::new(vec![FieldElement::zero(); 1 << m])),
            claimed_sum,
        );
    }
    statement_verifier
}

pub fn batch_commmit_to_polynomial(
    m: usize,
    whir_config: &WhirConfig,
    witness: &EvaluationsList<FieldElement>,
    merlin: &mut ProverState<SkyscraperSponge, FieldElement>,
) -> (
    Witness<FieldElement, SkyscraperMerkleConfig>,
    EvaluationsList<FieldElement>,
    EvaluationsList<FieldElement>,
) {
    let mask = generate_mask(witness.evals().len());
    let masked_polynomial = create_masked_polynomial(witness, &mask);

    let masked_polynomial_coeff = masked_polynomial.to_coeffs();

    let random_polynomial_eval = generate_random_multilinear_polynomial(m);
    let random_polynomial_coeff = random_polynomial_eval.to_coeffs();

    let committer = CommitmentWriter::new(whir_config.clone());
    let witness_new = committer
        .commit_batch(merlin, &[
            masked_polynomial_coeff.clone(),
            random_polynomial_coeff.clone(),
        ])
        .expect("WHIR prover failed to commit");

    (witness_new, masked_polynomial, random_polynomial_eval)
}

fn generate_blinding_spartan_univariate_polys(m_0: usize) -> Vec<[FieldElement; 4]> {
    let mut rng = ark_std::rand::thread_rng();
    let mut g_univariates = Vec::with_capacity(m_0);

    for _ in 0..m_0 {
        let coeffs: [FieldElement; 4] = [
            FieldElement::rand(&mut rng),
            FieldElement::rand(&mut rng),
            FieldElement::rand(&mut rng),
            FieldElement::rand(&mut rng),
        ];
        g_univariates.push(coeffs);
    }
    g_univariates
}

#[instrument(skip_all)]
pub fn run_zk_sumcheck_prover(
    r1cs: &R1CS,
    z: &[FieldElement],
    merlin: &mut ProverState<SkyscraperSponge, FieldElement>,
    m_0: usize,
<<<<<<< HEAD
    whir_for_blinding_of_spartan_config: &WhirConfig,
) -> (
    ProverState<SkyscraperSponge, FieldElement>,
    Vec<FieldElement>,
    (FieldElement, FieldElement),
) {
=======
) -> Vec<FieldElement> {
    let mut saved_val_for_sumcheck_equality_assertion = FieldElement::zero();
>>>>>>> a61e82eb
    // r is the combination randomness from the 2nd item of the interaction phase
    let mut r = vec![FieldElement::zero(); m_0];
    merlin
        .fill_challenge_scalars(&mut r)
        .expect("Failed to extract challenge scalars from Merlin");

    // let a = sum_fhat_1, b = sum_fhat_2, c = sum_fhat_3 for brevity
    let ((mut a, mut b, mut c), mut eq) = rayon::join(
        || calculate_witness_bounds(r1cs, z),
        || calculate_evaluations_over_boolean_hypercube_for_eq(&r),
    );

    let mut alpha = Vec::<FieldElement>::with_capacity(m_0);

    let blinding_polynomial = generate_blinding_spartan_univariate_polys(m_0);

    let blinding_polynomial_for_commiting = EvaluationsList::new(pad_to_power_of_two(
        blinding_polynomial.iter().flatten().cloned().collect(),
    ));
    let blinding_polynomial_variables = blinding_polynomial_for_commiting.num_variables() + 1;
    let (commitment_to_blinding_polynomial, blindings_mask_polynomial, blindings_blind_polynomial) =
        batch_commmit_to_polynomial(
            blinding_polynomial_variables,
            whir_for_blinding_of_spartan_config,
            &blinding_polynomial_for_commiting,
            &mut merlin,
        );

    let sum_g_reduce = sum_over_hypercube(blinding_polynomial.as_slice());

    let _ = merlin.add_scalars(&[sum_g_reduce]);

    let mut rho_buf = [FieldElement::zero()];
    let _ = merlin.fill_challenge_scalars(&mut rho_buf);
    let rho = rho_buf[0];

    // Instead of proving that sum of F over the boolean hypercube is 0, we prove
    // that sum of F + rho * G over the boolean hypercube is rho * Sum G.
    let mut saved_val_for_sumcheck_equality_assertion = rho * sum_g_reduce;

    let mut fold = None;

    for idx in 0..m_0 {
        // Here hhat_i_at_x represents hhat_i(x). hhat_i(x) is the qubic sumcheck
        // polynomial sent by the prover.
        let [hhat_i_at_0, hhat_i_at_em1, hhat_i_at_inf_over_x_cube] =
            sumcheck_fold_map_reduce([&mut a, &mut b, &mut c, &mut eq], fold, |[a, b, c, eq]| {
                let f0 = eq.0 * (a.0 * b.0 - c.0);
                let f_em1 = (eq.0 + eq.0 - eq.1)
                    * ((a.0 + a.0 - a.1) * (b.0 + b.0 - b.1) - (c.0 + c.0 - c.1));
                let f_inf = (eq.1 - eq.0) * (a.1 - a.0) * (b.1 - b.0);

                [f0, f_em1, f_inf]
            });
        if fold.is_some() {
            a.truncate(a.len() / 2);
            b.truncate(b.len() / 2);
            c.truncate(c.len() / 2);
            eq.truncate(eq.len() / 2);
        }

        let g_poly = compute_blinding_coefficients_for_round(
            blinding_polynomial.as_slice(),
            idx,
            alpha.as_slice(),
        );

        let mut combined_hhat_i_coeffs = [FieldElement::zero(); 4];

        combined_hhat_i_coeffs[0] = hhat_i_at_0 + rho * g_poly[0];

        let g_at_minus_one = g_poly[0] - g_poly[1] + g_poly[2] - g_poly[3];
        let combined_at_em1 = hhat_i_at_em1 + rho * g_at_minus_one;

        combined_hhat_i_coeffs[2] = HALF
            * (saved_val_for_sumcheck_equality_assertion + combined_at_em1
                - combined_hhat_i_coeffs[0]
                - combined_hhat_i_coeffs[0]
                - combined_hhat_i_coeffs[0]);

        combined_hhat_i_coeffs[3] = hhat_i_at_inf_over_x_cube + rho * g_poly[3];

        combined_hhat_i_coeffs[1] = saved_val_for_sumcheck_equality_assertion
            - combined_hhat_i_coeffs[0]
            - combined_hhat_i_coeffs[0]
            - combined_hhat_i_coeffs[3]
            - combined_hhat_i_coeffs[2];

        assert_eq!(
            saved_val_for_sumcheck_equality_assertion,
            combined_hhat_i_coeffs[0]
                + combined_hhat_i_coeffs[0]
                + combined_hhat_i_coeffs[1]
                + combined_hhat_i_coeffs[2]
                + combined_hhat_i_coeffs[3]
        );

        let _ = merlin.add_scalars(&combined_hhat_i_coeffs[..]);
        let mut alpha_i_wrapped_in_vector = [FieldElement::zero()];
        let _ = merlin.fill_challenge_scalars(&mut alpha_i_wrapped_in_vector);
        let alpha_i = alpha_i_wrapped_in_vector[0];
        alpha.push(alpha_i);

        fold = Some(alpha_i);

        saved_val_for_sumcheck_equality_assertion =
            eval_cubic_poly(&combined_hhat_i_coeffs, &alpha_i);
    }

    let (statement, blinding_mask_polynomial_sum, blinding_blind_polynomial_sum) =
        create_combined_statement_over_two_polynomials::<1>(
            blinding_polynomial_variables,
            &commitment_to_blinding_polynomial,
            &blindings_mask_polynomial,
            &blindings_blind_polynomial,
            &[expand_powers(alpha.as_slice())],
        );
    merlin = run_zk_whir_pcs_prover(
        commitment_to_blinding_polynomial,
        statement,
        whir_for_blinding_of_spartan_config,
        merlin,
    );

    (
        merlin,
        alpha,
        (
            blinding_mask_polynomial_sum[0],
            blinding_blind_polynomial_sum[0],
        ),
    )
}

fn expand_powers(values: &[FieldElement]) -> Vec<FieldElement> {
    let mut result = Vec::with_capacity(values.len() * 4);
    for &value in values {
        result.push(FieldElement::one());
        result.push(value);
        result.push(value * value);
        result.push(value * value * value);
    }
    result
}

fn create_combined_statement_over_two_polynomials<const N: usize>(
    num_vars: usize,
    witness: &Witness<FieldElement, SkyscraperMerkleConfig>,
    f_polynomial: &EvaluationsList<FieldElement>,
    g_polynomial: &EvaluationsList<FieldElement>,
    alphas: &[Vec<FieldElement>],
) -> (
    Statement<FieldElement>,
    [FieldElement; N],
    [FieldElement; N],
) {
    let mut statement = Statement::<FieldElement>::new(num_vars);
    let mut f_sums = [FieldElement::zero(); N];
    let mut g_sums = [FieldElement::zero(); N];

    for (idx, alpha) in alphas.iter().enumerate() {
        let mut expanded_alphas = pad_to_power_of_two(alpha.clone());
        expanded_alphas.resize(expanded_alphas.len() * 2, FieldElement::zero());

        let weight = Weights::linear(EvaluationsList::new(expanded_alphas));
        let f = weight.weighted_sum(f_polynomial);
        let g = weight.weighted_sum(g_polynomial);

        statement.add_constraint(weight, f + witness.batching_randomness * g);

        f_sums[idx] = f;
        g_sums[idx] = g;
    }
<<<<<<< HEAD

    (statement, f_sums, g_sums)
=======
    alpha
>>>>>>> a61e82eb
}

#[instrument(skip_all)]
pub fn run_zk_whir_pcs_prover(
    witness: Witness<FieldElement, SkyscraperMerkleConfig>,
    statement: Statement<FieldElement>,
    params: &WhirConfig,
<<<<<<< HEAD
    mut merlin: ProverState<SkyscraperSponge, FieldElement>,
) -> ProverState<SkyscraperSponge, FieldElement> {
=======
    merlin: &mut ProverState<SkyscraperSponge, FieldElement>,
    m: usize,
    alphas: [Vec<FieldElement>; 3],
) -> (
    [FieldElement; 3],
    MultilinearPoint<FieldElement>,
    Vec<FieldElement>,
) {
>>>>>>> a61e82eb
    info!("WHIR Parameters: {params}");

    if !params.check_pow_bits() {
        warn!("More PoW bits required than specified.");
    }

<<<<<<< HEAD
=======
    let z = pad_to_power_of_two(z);
    let poly = EvaluationsList::new(z);
    let polynomial = poly.to_coeffs();

    let mut statement = Statement::<FieldElement>::new(m);

    let sums: [FieldElement; 3] = alphas.map(|alpha| {
        let weight = Weights::linear(EvaluationsList::new(pad_to_power_of_two(alpha)));
        let sum = weight.weighted_sum(&poly);
        statement.add_constraint(weight, sum);
        sum
    });

    merlin.hint::<Vec<FieldElement>>(&sums.to_vec());

    let committer = CommitmentWriter::new(params.clone());
    let witness = committer
        .commit(merlin, polynomial)
        .expect("WHIR prover failed to commit");

>>>>>>> a61e82eb
    let prover = Prover(params.clone());
    let (randomness, deferred) = prover
        .prove(merlin, statement, witness)
        .expect("WHIR prover failed to generate a proof");

<<<<<<< HEAD
    merlin
=======
    (sums, randomness, deferred)
>>>>>>> a61e82eb
}

#[instrument(skip_all)]
pub fn run_sumcheck_verifier(
    arthur: &mut VerifierState<SkyscraperSponge, FieldElement>,
    m_0: usize,
    whir_for_spartan_blinding_config: &WhirConfig,
    whir_spartan_blinding_values: (FieldElement, FieldElement),
) -> Result<DataFromSumcheckVerifier> {
    // r is the combination randomness from the 2nd item of the interaction phase
    let mut r = vec![FieldElement::zero(); m_0];
    let _ = arthur.fill_challenge_scalars(&mut r);

    let commitment_reader = CommitmentReader::new(whir_for_spartan_blinding_config);
    let parsed_commitment = commitment_reader.parse_commitment(arthur).unwrap();

    let mut sum_g_buf = [FieldElement::zero()];
    arthur.fill_next_scalars(&mut sum_g_buf)?;

    let mut rho_buf = [FieldElement::zero()];
    arthur.fill_challenge_scalars(&mut rho_buf)?;
    let rho = rho_buf[0];

    let mut saved_val_for_sumcheck_equality_assertion = rho * sum_g_buf[0];

    let mut alpha = vec![FieldElement::zero(); m_0];

    for item in alpha.iter_mut().take(m_0) {
        let mut hhat_i = [FieldElement::zero(); 4];
        let mut alpha_i = [FieldElement::zero(); 1];
        let _ = arthur.fill_next_scalars(&mut hhat_i);
        let _ = arthur.fill_challenge_scalars(&mut alpha_i);
        *item = alpha_i[0];
        let hhat_i_at_zero = eval_cubic_poly(&hhat_i, &FieldElement::zero());
        let hhat_i_at_one = eval_cubic_poly(&hhat_i, &FieldElement::one());
        ensure!(
            saved_val_for_sumcheck_equality_assertion == hhat_i_at_zero + hhat_i_at_one,
            "Sumcheck equality assertion failed"
        );
        saved_val_for_sumcheck_equality_assertion = eval_cubic_poly(&hhat_i, &alpha_i[0]);
    }

    let statement_verifier = prepare_statement_for_witness_verifier::<1>(
        m_0,
        &parsed_commitment,
        &([whir_spartan_blinding_values.0], [
            whir_spartan_blinding_values.1,
        ]),
    );
    run_whir_pcs_verifier(
        arthur,
        &parsed_commitment,
        whir_for_spartan_blinding_config,
        &statement_verifier,
    )
    .context("while verifying WHIR")?;

    let f_at_alpha =
        saved_val_for_sumcheck_equality_assertion - rho * whir_spartan_blinding_values.0;

    Ok(DataFromSumcheckVerifier {
        r,
        alpha,
        last_sumcheck_val: f_at_alpha,
    })
}

#[instrument(skip_all)]
pub fn run_whir_pcs_verifier(
    arthur: &mut VerifierState<SkyscraperSponge, FieldElement>,
    parsed_commitment: &ParsedCommitment<FieldElement, FieldElement>,
    params: &WhirConfig,
<<<<<<< HEAD
    statement_verifier: &Statement<FieldElement>,
) -> Result<()> {
=======
    m: usize,
) -> Result<(
    MultilinearPoint<FieldElement>,
    Vec<FieldElement>,
    Vec<FieldElement>,
)> {
    // Compute statement verifier
    let claimed_sums: Vec<FieldElement> = arthur.hint()?;

    let mut statement_verifier = Statement::<FieldElement>::new(m);
    for claimed_sum in &claimed_sums {
        statement_verifier.add_constraint(
            Weights::linear(EvaluationsList::new(vec![FieldElement::zero(); 1 << m])),
            *claimed_sum,
        );
    }

    let commitment_reader = CommitmentReader::new(params);
>>>>>>> a61e82eb
    let verifier = Verifier::new(params);

<<<<<<< HEAD
    verifier
        .verify(arthur, parsed_commitment, statement_verifier)
        .context("while verifying WHIR")?;

    Ok(())
}

#[instrument(skip_all)]
pub fn create_io_pattern(
    m_0: usize,
    whir_params: &WhirConfig,
    whir_for_spartan_config: &WhirConfig,
) -> IOPattern {
    IOPattern::new("🌪️")
        .commit_statement(whir_params)
        .add_rand(m_0)
        .commit_statement(whir_for_spartan_config)
        .add_sumcheck_polynomials(m_0)
        .add_whir_proof(whir_for_spartan_config)
        .add_whir_proof(whir_params)
=======
    let (folding_randomness, deferred) = verifier
        .verify(arthur, &parsed_commitment, &statement_verifier)
        .context("while verifying WHIR")?;

    Ok((folding_randomness, deferred, claimed_sums))
>>>>>>> a61e82eb
}<|MERGE_RESOLUTION|>--- conflicted
+++ resolved
@@ -3,7 +3,7 @@
         skyscraper::{SkyscraperMerkleConfig, SkyscraperPoW, SkyscraperSponge},
         spark::{prove_spark, verify_spark, SparkIOPattern},
         utils::{
-            next_power_of_two, pad_to_power_of_two, serde_ark, serde_hex,
+            next_power_of_two, pad_to_power_of_two, serde_hex,
             sumcheck::{
                 calculate_eq, calculate_evaluations_over_boolean_hypercube_for_eq,
                 calculate_external_row_of_r1cs_matrices, calculate_witness_bounds, eval_cubic_poly,
@@ -19,7 +19,6 @@
     anyhow::{ensure, Context, Result},
     ark_ff::UniformRand,
     ark_std::{One, Zero},
-    bincode::de,
     serde::{Deserialize, Serialize},
     spongefish::{
         codecs::arkworks_algebra::{FieldToUnitDeserialize, FieldToUnitSerialize, UnitToField},
@@ -56,25 +55,17 @@
     pub m: usize,
     pub m_0: usize,
     pub a_num_terms: usize,
+    pub whir_witness: WhirConfig,
     pub whir_config_row: WhirConfig,
     pub whir_config_col: WhirConfig,
     pub whir_config_a_num_terms: WhirConfig,
+    pub whir_for_hiding_spartan: WhirConfig,
 }
 
 #[derive(Debug, Clone, PartialEq, Serialize, Deserialize)]
 pub struct WhirR1CSProof {
     #[serde(with = "serde_hex")]
     pub transcript: Vec<u8>,
-<<<<<<< HEAD
-
-    // TODO: Derive from transcript
-    #[serde(with = "serde_ark")]
-    pub whir_query_answer_sums: ([FieldElement; 3], [FieldElement; 3]),
-
-    #[serde(with = "serde_ark")]
-    pub whir_spartan_blinding_values: (FieldElement, FieldElement),
-=======
->>>>>>> a61e82eb
 }
 
 pub struct DataFromSumcheckVerifier {
@@ -95,60 +86,43 @@
         let m_0 = next_power_of_two(r1cs.num_constraints());
 
         // Whir parameters
-<<<<<<< HEAD
-        let mv_params = MultivariateParameters::new(m + 1);
-        let whir_params = ProtocolParameters {
-            initial_statement:     true,
-            security_level:        128,
-            pow_bits:              default_max_pow(m + 1, 1),
-=======
-        Self {
-            m,
-            m_0,
-            a_num_terms: next_power_of_two(r1cs.a().iter().count()),
-            whir_config_row: Self::new_whir_config_for_size(m_0),
-            whir_config_col: Self::new_whir_config_for_size(m),
-            whir_config_a_num_terms: Self::new_whir_config_for_size(next_power_of_two(
-                r1cs.a().matrix.num_entries(),
-            )),
-        }
-    }
-
-    pub fn new_whir_config_for_size(num_variables: usize) -> WhirConfig {
-        let mv_params = MultivariateParameters::new(num_variables);
-        let whir_params = ProtocolParameters {
-            initial_statement:     true,
-            security_level:        128,
-            pow_bits:              default_max_pow(num_variables, 1),
->>>>>>> a61e82eb
-            folding_factor:        FoldingFactor::Constant(4),
-            leaf_hash_params:      (),
-            two_to_one_params:     (),
-            soundness_type:        SoundnessType::ConjectureList,
-            _pow_parameters:       Default::default(),
-            starting_log_inv_rate: 1,
-            batch_size:            2,
-        };
-<<<<<<< HEAD
-        let whir_config = WhirConfig::new(mv_params, whir_params);
-
         Self {
             m: m + 1,
             m_0,
-            whir_config,
+            a_num_terms: next_power_of_two(r1cs.a().iter().count()),
+            whir_config_row: Self::new_whir_config_for_size(m_0, 1),
+            whir_config_col: Self::new_whir_config_for_size(m, 1),
+            whir_witness: Self::new_whir_config_for_size(m + 1, 2),
+            whir_config_a_num_terms: Self::new_whir_config_for_size(
+                next_power_of_two(r1cs.a().matrix.num_entries()),
+                1,
+            ),
+            whir_for_hiding_spartan: Self::new_whir_config_for_size(
+                next_power_of_two(4 * m_0) + 1,
+                2,
+            ),
         }
-=======
+    }
+
+    pub fn new_whir_config_for_size(num_variables: usize, batch_size: usize) -> WhirConfig {
+        let mv_params = MultivariateParameters::new(num_variables);
+        let whir_params = ProtocolParameters {
+            initial_statement: true,
+            security_level: 128,
+            pow_bits: default_max_pow(num_variables, 1),
+            folding_factor: FoldingFactor::Constant(4),
+            leaf_hash_params: (),
+            two_to_one_params: (),
+            soundness_type: SoundnessType::ConjectureList,
+            _pow_parameters: Default::default(),
+            starting_log_inv_rate: 1,
+            batch_size,
+        };
         WhirConfig::new(mv_params, whir_params)
->>>>>>> a61e82eb
     }
 
     #[instrument(skip_all)]
-    pub fn prove(
-        &self,
-        r1cs: &R1CS,
-        whir_for_blinding_of_spartan_config: &WhirConfig,
-        witness: Vec<FieldElement>,
-    ) -> Result<WhirR1CSProof> {
+    pub fn prove(&self, r1cs: &R1CS, witness: Vec<FieldElement>) -> Result<WhirR1CSProof> {
         ensure!(
             witness.len() == r1cs.num_witnesses(),
             "Unexpected witness length for R1CS instance"
@@ -163,12 +137,8 @@
         );
 
         // Set up transcript
-<<<<<<< HEAD
-        let io: IOPattern = create_io_pattern(
-            self.m_0,
-            &self.whir_config,
-            whir_for_blinding_of_spartan_config,
-        );
+        let io: IOPattern = self.create_io_pattern();
+
         let mut merlin = io.to_prover_state();
         let z = pad_to_power_of_two(witness.clone());
         let witness_polynomial_evals = EvaluationsList::new(z.clone());
@@ -176,28 +146,20 @@
         let (commitment_to_witness, masked_polynomial, random_polynomial) =
             batch_commmit_to_polynomial(
                 self.m,
-                &self.whir_config,
+                &self.whir_witness,
                 &witness_polynomial_evals,
                 &mut merlin,
             );
 
         // First round of sumcheck to reduce R1CS to a batch weighted evaluation of the
         // witness
-        let (merlin, alpha, (f, g)) = run_zk_sumcheck_prover(
+        let (mut merlin, alpha) = run_zk_sumcheck_prover(
             r1cs,
             &witness,
             merlin,
             self.m_0,
-            &whir_for_blinding_of_spartan_config,
-        );
-=======
-        let io: IOPattern = self.create_io_pattern();
-        let mut merlin = io.to_prover_state();
-
-        // First round of sumcheck to reduce R1CS to a batch weighted evaluation of the
-        // witness
-        let alpha = run_sumcheck_prover(r1cs, &witness, &mut merlin, self.m_0);
->>>>>>> a61e82eb
+            &self.whir_for_hiding_spartan,
+        );
 
         // Compute weights from R1CS instance
         let alphas = calculate_external_row_of_r1cs_matrices(&alpha, r1cs);
@@ -210,22 +172,12 @@
             &alphas,
         );
 
+        let _ = merlin
+            .hint::<(Vec<FieldElement>, Vec<FieldElement>)>(&(f_sums.to_vec(), g_sums.to_vec()));
+
         // Compute WHIR weighted batch opening proof
-<<<<<<< HEAD
-        let merlin =
-            run_zk_whir_pcs_prover(commitment_to_witness, statement, &self.whir_config, merlin);
-
-        let transcript = merlin.narg_string().to_vec();
-
-        Ok(WhirR1CSProof {
-            transcript,
-            // TODO: might go to the transcript
-            whir_query_answer_sums: (f_sums, g_sums),
-            whir_spartan_blinding_values: (f, g),
-        })
-=======
-        let (whir_query_answer_sums, col_randomness, deferred) =
-            run_whir_pcs_prover(witness, &self.whir_config_col, &mut merlin, self.m, alphas);
+        let (mut merlin, col_randomness, deferred) =
+            run_zk_whir_pcs_prover(commitment_to_witness, statement, &self.whir_witness, merlin);
 
         prove_spark(
             r1cs.a(),
@@ -240,71 +192,56 @@
 
         let transcript = merlin.narg_string().to_vec();
 
-        Ok(WhirR1CSProof { transcript })
->>>>>>> a61e82eb
+        Ok(WhirR1CSProof {
+            transcript
+        })
     }
 
     #[instrument(skip_all)]
     #[allow(unused)] // TODO: Fix implementation
-    pub fn verify(
-        &self,
-        proof: &WhirR1CSProof,
-        whir_for_blinding_of_spartan_config: &WhirConfig,
-    ) -> Result<()> {
+    pub fn verify(&self, proof: &WhirR1CSProof) -> Result<()> {
         // Set up transcript
-<<<<<<< HEAD
-        let io = create_io_pattern(
-            self.m_0,
-            &self.whir_config,
-            whir_for_blinding_of_spartan_config,
-        );
+        let io = self.create_io_pattern();
         let mut arthur = io.to_verifier_state(&proof.transcript);
 
-        let commitment_reader = CommitmentReader::new(&self.whir_config);
+        let commitment_reader = CommitmentReader::new(&self.whir_witness);
         let parsed_commitment = commitment_reader.parse_commitment(&mut arthur).unwrap();
 
         let data_from_sumcheck_verifier = run_sumcheck_verifier(
             &mut arthur,
             self.m_0,
-            whir_for_blinding_of_spartan_config,
-            proof.whir_spartan_blinding_values,
+            &self.whir_for_hiding_spartan,
+            // proof.whir_spartan_blinding_values,
         )
         .context("while verifying sumcheck")?;
+
+        let whir_query_answer_sum_vectors: (Vec<FieldElement>, Vec<FieldElement>) =
+            arthur.hint().unwrap();
+
+        let whir_query_answer_sums = (
+            whir_query_answer_sum_vectors.0.try_into().unwrap(),
+            whir_query_answer_sum_vectors.1.try_into().unwrap(),
+        );
 
         let statement_verifier = prepare_statement_for_witness_verifier::<3>(
             self.m,
             &parsed_commitment,
-            &proof.whir_query_answer_sums,
-        );
-
-        run_whir_pcs_verifier(
+            &whir_query_answer_sums,
+        );
+
+        let (folding_randomness, deferred) = run_whir_pcs_verifier(
             &mut arthur,
             &parsed_commitment,
-            &self.whir_config,
+            &self.whir_witness,
             &statement_verifier,
         )
         .context("while verifying WHIR proof")?;
-=======
-        let io = self.create_io_pattern();
-        let mut arthur = io.to_verifier_state(&proof.transcript);
-
-        let data_from_sumcheck_verifier =
-            run_sumcheck_verifier(&mut arthur, self.m_0).context("while verifying sumcheck")?;
-
-        let (folding_randomness, deferred, claimed_sums) =
-            run_whir_pcs_verifier(&mut arthur, &self.whir_config_col, self.m)
-                .context("while verifying WHIR proof")?;
->>>>>>> a61e82eb
 
         // Check the Spartan sumcheck relation.
         ensure!(
             data_from_sumcheck_verifier.last_sumcheck_val
-<<<<<<< HEAD
-                == (proof.whir_query_answer_sums.0[0] * proof.whir_query_answer_sums.0[1]
-                    - proof.whir_query_answer_sums.0[2])
-=======
-                == (claimed_sums[0] * claimed_sums[1] - claimed_sums[2])
->>>>>>> a61e82eb
+                == (whir_query_answer_sums.0[0] * whir_query_answer_sums.0[1]
+                    - whir_query_answer_sums.0[2])
                     * calculate_eq(
                         &data_from_sumcheck_verifier.r,
                         &data_from_sumcheck_verifier.alpha
@@ -327,11 +264,13 @@
     #[instrument(skip_all)]
     pub fn create_io_pattern(&self) -> IOPattern {
         let mut io = IOPattern::new("🌪️")
+            .commit_statement(&self.whir_witness)
             .add_rand(self.m_0)
-            .add_sumcheck_polynomials(self.m_0)
+            .commit_statement(&self.whir_for_hiding_spartan)
+            .add_zk_sumcheck_polynomials(self.m_0)
+            .add_whir_proof(&self.whir_for_hiding_spartan)
             .hint("claimed_evaluations")
-            .commit_statement(&self.whir_config_col)
-            .add_whir_proof(&self.whir_config_col);
+            .add_whir_proof(&self.whir_witness);
 
         io = io.spark(
             &self.whir_config_a_num_terms,
@@ -498,19 +437,13 @@
 pub fn run_zk_sumcheck_prover(
     r1cs: &R1CS,
     z: &[FieldElement],
-    merlin: &mut ProverState<SkyscraperSponge, FieldElement>,
+    mut merlin: ProverState<SkyscraperSponge, FieldElement>,
     m_0: usize,
-<<<<<<< HEAD
     whir_for_blinding_of_spartan_config: &WhirConfig,
 ) -> (
     ProverState<SkyscraperSponge, FieldElement>,
     Vec<FieldElement>,
-    (FieldElement, FieldElement),
 ) {
-=======
-) -> Vec<FieldElement> {
-    let mut saved_val_for_sumcheck_equality_assertion = FieldElement::zero();
->>>>>>> a61e82eb
     // r is the combination randomness from the 2nd item of the interaction phase
     let mut r = vec![FieldElement::zero(); m_0];
     merlin
@@ -530,10 +463,10 @@
     let blinding_polynomial_for_commiting = EvaluationsList::new(pad_to_power_of_two(
         blinding_polynomial.iter().flatten().cloned().collect(),
     ));
-    let blinding_polynomial_variables = blinding_polynomial_for_commiting.num_variables() + 1;
+    let blinding_polynomial_variables = blinding_polynomial_for_commiting.num_variables();
     let (commitment_to_blinding_polynomial, blindings_mask_polynomial, blindings_blind_polynomial) =
         batch_commmit_to_polynomial(
-            blinding_polynomial_variables,
+            blinding_polynomial_variables + 1,
             whir_for_blinding_of_spartan_config,
             &blinding_polynomial_for_commiting,
             &mut merlin,
@@ -622,13 +555,19 @@
 
     let (statement, blinding_mask_polynomial_sum, blinding_blind_polynomial_sum) =
         create_combined_statement_over_two_polynomials::<1>(
-            blinding_polynomial_variables,
+            blinding_polynomial_variables + 1,
             &commitment_to_blinding_polynomial,
             &blindings_mask_polynomial,
             &blindings_blind_polynomial,
             &[expand_powers(alpha.as_slice())],
         );
-    merlin = run_zk_whir_pcs_prover(
+
+    let _ = merlin.add_scalars(&[
+        blinding_mask_polynomial_sum[0],
+        blinding_blind_polynomial_sum[0],
+    ]);
+
+    let (merlin, _sums, _deferred) = run_zk_whir_pcs_prover(
         commitment_to_blinding_polynomial,
         statement,
         whir_for_blinding_of_spartan_config,
@@ -637,11 +576,7 @@
 
     (
         merlin,
-        alpha,
-        (
-            blinding_mask_polynomial_sum[0],
-            blinding_blind_polynomial_sum[0],
-        ),
+        alpha
     )
 }
 
@@ -684,12 +619,8 @@
         f_sums[idx] = f;
         g_sums[idx] = g;
     }
-<<<<<<< HEAD
 
     (statement, f_sums, g_sums)
-=======
-    alpha
->>>>>>> a61e82eb
 }
 
 #[instrument(skip_all)]
@@ -697,58 +628,24 @@
     witness: Witness<FieldElement, SkyscraperMerkleConfig>,
     statement: Statement<FieldElement>,
     params: &WhirConfig,
-<<<<<<< HEAD
     mut merlin: ProverState<SkyscraperSponge, FieldElement>,
-) -> ProverState<SkyscraperSponge, FieldElement> {
-=======
-    merlin: &mut ProverState<SkyscraperSponge, FieldElement>,
-    m: usize,
-    alphas: [Vec<FieldElement>; 3],
 ) -> (
-    [FieldElement; 3],
+    ProverState<SkyscraperSponge, FieldElement>,
     MultilinearPoint<FieldElement>,
     Vec<FieldElement>,
 ) {
->>>>>>> a61e82eb
     info!("WHIR Parameters: {params}");
 
     if !params.check_pow_bits() {
         warn!("More PoW bits required than specified.");
     }
 
-<<<<<<< HEAD
-=======
-    let z = pad_to_power_of_two(z);
-    let poly = EvaluationsList::new(z);
-    let polynomial = poly.to_coeffs();
-
-    let mut statement = Statement::<FieldElement>::new(m);
-
-    let sums: [FieldElement; 3] = alphas.map(|alpha| {
-        let weight = Weights::linear(EvaluationsList::new(pad_to_power_of_two(alpha)));
-        let sum = weight.weighted_sum(&poly);
-        statement.add_constraint(weight, sum);
-        sum
-    });
-
-    merlin.hint::<Vec<FieldElement>>(&sums.to_vec());
-
-    let committer = CommitmentWriter::new(params.clone());
-    let witness = committer
-        .commit(merlin, polynomial)
-        .expect("WHIR prover failed to commit");
-
->>>>>>> a61e82eb
     let prover = Prover(params.clone());
     let (randomness, deferred) = prover
-        .prove(merlin, statement, witness)
+        .prove(&mut merlin, statement, witness)
         .expect("WHIR prover failed to generate a proof");
 
-<<<<<<< HEAD
-    merlin
-=======
-    (sums, randomness, deferred)
->>>>>>> a61e82eb
+    (merlin, randomness, deferred)
 }
 
 #[instrument(skip_all)]
@@ -756,7 +653,6 @@
     arthur: &mut VerifierState<SkyscraperSponge, FieldElement>,
     m_0: usize,
     whir_for_spartan_blinding_config: &WhirConfig,
-    whir_spartan_blinding_values: (FieldElement, FieldElement),
 ) -> Result<DataFromSumcheckVerifier> {
     // r is the combination randomness from the 2nd item of the interaction phase
     let mut r = vec![FieldElement::zero(); m_0];
@@ -790,12 +686,14 @@
         );
         saved_val_for_sumcheck_equality_assertion = eval_cubic_poly(&hhat_i, &alpha_i[0]);
     }
+    let mut values_of_polynomial_sums = [FieldElement::zero(); 2];
+    let _ = arthur.fill_next_scalars(&mut values_of_polynomial_sums);
 
     let statement_verifier = prepare_statement_for_witness_verifier::<1>(
-        m_0,
+        whir_for_spartan_blinding_config.mv_parameters.num_variables,
         &parsed_commitment,
-        &([whir_spartan_blinding_values.0], [
-            whir_spartan_blinding_values.1,
+        &([values_of_polynomial_sums[0]], [
+            values_of_polynomial_sums[1]
         ]),
     );
     run_whir_pcs_verifier(
@@ -806,8 +704,7 @@
     )
     .context("while verifying WHIR")?;
 
-    let f_at_alpha =
-        saved_val_for_sumcheck_equality_assertion - rho * whir_spartan_blinding_values.0;
+    let f_at_alpha = saved_val_for_sumcheck_equality_assertion - rho * values_of_polynomial_sums[0];
 
     Ok(DataFromSumcheckVerifier {
         r,
@@ -821,57 +718,13 @@
     arthur: &mut VerifierState<SkyscraperSponge, FieldElement>,
     parsed_commitment: &ParsedCommitment<FieldElement, FieldElement>,
     params: &WhirConfig,
-<<<<<<< HEAD
     statement_verifier: &Statement<FieldElement>,
-) -> Result<()> {
-=======
-    m: usize,
-) -> Result<(
-    MultilinearPoint<FieldElement>,
-    Vec<FieldElement>,
-    Vec<FieldElement>,
-)> {
-    // Compute statement verifier
-    let claimed_sums: Vec<FieldElement> = arthur.hint()?;
-
-    let mut statement_verifier = Statement::<FieldElement>::new(m);
-    for claimed_sum in &claimed_sums {
-        statement_verifier.add_constraint(
-            Weights::linear(EvaluationsList::new(vec![FieldElement::zero(); 1 << m])),
-            *claimed_sum,
-        );
-    }
-
-    let commitment_reader = CommitmentReader::new(params);
->>>>>>> a61e82eb
+) -> Result<(MultilinearPoint<FieldElement>, Vec<FieldElement>)> {
     let verifier = Verifier::new(params);
 
-<<<<<<< HEAD
-    verifier
+    let (folding_randomness, deferred) = verifier
         .verify(arthur, parsed_commitment, statement_verifier)
         .context("while verifying WHIR")?;
 
-    Ok(())
-}
-
-#[instrument(skip_all)]
-pub fn create_io_pattern(
-    m_0: usize,
-    whir_params: &WhirConfig,
-    whir_for_spartan_config: &WhirConfig,
-) -> IOPattern {
-    IOPattern::new("🌪️")
-        .commit_statement(whir_params)
-        .add_rand(m_0)
-        .commit_statement(whir_for_spartan_config)
-        .add_sumcheck_polynomials(m_0)
-        .add_whir_proof(whir_for_spartan_config)
-        .add_whir_proof(whir_params)
-=======
-    let (folding_randomness, deferred) = verifier
-        .verify(arthur, &parsed_commitment, &statement_verifier)
-        .context("while verifying WHIR")?;
-
-    Ok((folding_randomness, deferred, claimed_sums))
->>>>>>> a61e82eb
+    Ok((folding_randomness, deferred))
 }