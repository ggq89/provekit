use {
    crate::{
        skyscraper::{SkyscraperMerkleConfig, SkyscraperPoW, SkyscraperSponge},
        utils::{
            next_power_of_two, pad_to_power_of_two, serde_hex,
            sumcheck::{
                calculate_eq, calculate_evaluations_over_boolean_hypercube_for_eq,
                calculate_external_row_of_r1cs_matrices, calculate_witness_bounds, eval_cubic_poly,
                sumcheck_fold_map_reduce, SumcheckIOPattern,
            },
            zk_utils::{
                create_masked_polynomial, generate_mask, generate_random_multilinear_polynomial,
            },
            HALF,
        },
        FieldElement, R1CS,
    },
    anyhow::{ensure, Context, Result},
    ark_ff::UniformRand,
    ark_std::{One, Zero},
    serde::{Deserialize, Serialize},
    spongefish::{
        codecs::arkworks_algebra::{FieldToUnitDeserialize, FieldToUnitSerialize, UnitToField},
        DomainSeparator, ProverState, VerifierState,
    },
    std::fmt::{Debug, Formatter},
    tracing::{info, instrument, warn},
    whir::{
        parameters::{
            default_max_pow, FoldingFactor,
            MultivariateParameters as GenericMultivariateParameters,
            ProtocolParameters as GenericProtocolParameters, SoundnessType,
        },
        poly_utils::{evals::EvaluationsList, multilinear::MultilinearPoint},
        whir::{
            committer::{reader::ParsedCommitment, CommitmentReader, CommitmentWriter, Witness},
            domainsep::WhirDomainSeparator,
            parameters::WhirConfig as GenericWhirConfig,
            prover::Prover,
            statement::{Statement, Weights},
            utils::{HintDeserialize, HintSerialize},
            verifier::Verifier,
        },
    },
};

pub type MultivariateParameters = GenericMultivariateParameters<FieldElement>;
pub type ProtocolParameters = GenericProtocolParameters<SkyscraperMerkleConfig, SkyscraperPoW>;
pub type WhirConfig = GenericWhirConfig<FieldElement, SkyscraperMerkleConfig, SkyscraperPoW>;
pub type IOPattern = DomainSeparator<SkyscraperSponge, FieldElement>;

#[derive(Clone, PartialEq, Serialize, Deserialize)]
pub struct WhirR1CSScheme {
    pub m: usize,
    pub m_0: usize,
    pub a_num_terms: usize,
    pub whir_witness: WhirConfig,
    pub whir_config_row: WhirConfig,
    pub whir_config_col: WhirConfig,
    pub whir_config_a_num_terms: WhirConfig,
    pub whir_for_hiding_spartan: WhirConfig,
}

#[derive(Debug, Clone, PartialEq, Serialize, Deserialize)]
pub struct WhirR1CSProof {
    #[serde(with = "serde_hex")]
    pub transcript: Vec<u8>,
}

pub struct DataFromSumcheckVerifier {
    r:                 Vec<FieldElement>,
    alpha:             Vec<FieldElement>,
    last_sumcheck_val: FieldElement,
}

impl WhirR1CSScheme {
    pub fn new_for_r1cs(r1cs: &R1CS) -> Self {
        // m is equal to ceiling(log(number of variables in constraint system)). It is
        // equal to the log of the width of the matrices.
        let m = next_power_of_two(r1cs.num_witnesses());

        // m_0 is equal to ceiling(log(number_of_constraints)). It is equal to the
        // number of variables in the multilinear polynomial we are running our sumcheck
        // on.
        let m_0 = next_power_of_two(r1cs.num_constraints());

        // Whir parameters
        Self {
            m: m + 1,
            m_0,
            a_num_terms: next_power_of_two(r1cs.a().iter().count()),
            whir_config_row: Self::new_whir_config_for_size(m_0, 1),
            whir_config_col: Self::new_whir_config_for_size(m, 1),
            whir_witness: Self::new_whir_config_for_size(m + 1, 2),
            whir_config_a_num_terms: Self::new_whir_config_for_size(
                next_power_of_two(r1cs.a().matrix.num_entries()),
                1,
            ),
            whir_for_hiding_spartan: Self::new_whir_config_for_size(
                next_power_of_two(4 * m_0) + 1,
                2,
            ),
        }
    }

    pub fn new_whir_config_for_size(num_variables: usize, batch_size: usize) -> WhirConfig {
        let mv_params = MultivariateParameters::new(num_variables);
        let whir_params = ProtocolParameters {
            initial_statement: true,
            security_level: 128,
            pow_bits: default_max_pow(num_variables, 1),
            folding_factor: FoldingFactor::Constant(4),
            leaf_hash_params: (),
            two_to_one_params: (),
            soundness_type: SoundnessType::ConjectureList,
            _pow_parameters: Default::default(),
            starting_log_inv_rate: 1,
            batch_size,
        };
        WhirConfig::new(mv_params, whir_params)
    }

    #[instrument(skip_all)]
    pub fn prove(&self, r1cs: &R1CS, witness: Vec<FieldElement>) -> Result<WhirR1CSProof> {
        ensure!(
            witness.len() == r1cs.num_witnesses(),
            "Unexpected witness length for R1CS instance"
        );
        ensure!(
            r1cs.num_witnesses() <= 1 << self.m,
            "R1CS witness length exceeds scheme capacity"
        );
        ensure!(
            r1cs.num_constraints() <= 1 << self.m_0,
            "R1CS constraints exceed scheme capacity"
        );

        // Set up transcript
        let io: IOPattern = self.create_io_pattern();

        let mut merlin = io.to_prover_state();
        let z = pad_to_power_of_two(witness.clone());
        let witness_polynomial_evals = EvaluationsList::new(z.clone());

        let (commitment_to_witness, masked_polynomial, random_polynomial) =
            batch_commmit_to_polynomial(
                self.m,
                &self.whir_witness,
                &witness_polynomial_evals,
                &mut merlin,
            );

        // First round of sumcheck to reduce R1CS to a batch weighted evaluation of the
        // witness
        let (mut merlin, alpha) = run_zk_sumcheck_prover(
            r1cs,
            &witness,
            merlin,
            self.m_0,
            &self.whir_for_hiding_spartan,
        );

        // Compute weights from R1CS instance
        let alphas = calculate_external_row_of_r1cs_matrices(&alpha, r1cs);

        let (statement, f_sums, g_sums) = create_combined_statement_over_two_polynomials::<3>(
            self.m,
            &commitment_to_witness,
            &masked_polynomial,
            &random_polynomial,
            &alphas,
        );

        let _ = merlin
            .hint::<(Vec<FieldElement>, Vec<FieldElement>)>(&(f_sums.to_vec(), g_sums.to_vec()));

        // Compute WHIR weighted batch opening proof
        let (mut merlin, col_randomness, deferred) =
            run_zk_whir_pcs_prover(commitment_to_witness, statement, &self.whir_witness, merlin);

        let transcript = merlin.narg_string().to_vec();

        Ok(WhirR1CSProof { transcript })
    }

    #[instrument(skip_all)]
    #[allow(unused)] // TODO: Fix implementation
    pub fn verify(&self, proof: &WhirR1CSProof) -> Result<()> {
        // Set up transcript
        let io = self.create_io_pattern();
        let mut arthur = io.to_verifier_state(&proof.transcript);

        let commitment_reader = CommitmentReader::new(&self.whir_witness);
        let parsed_commitment = commitment_reader.parse_commitment(&mut arthur).unwrap();

        let data_from_sumcheck_verifier = run_sumcheck_verifier(
            &mut arthur,
            self.m_0,
            &self.whir_for_hiding_spartan,
            // proof.whir_spartan_blinding_values,
        )
        .context("while verifying sumcheck")?;

        let whir_query_answer_sum_vectors: (Vec<FieldElement>, Vec<FieldElement>) =
            arthur.hint().unwrap();

        let whir_query_answer_sums = (
            whir_query_answer_sum_vectors.0.try_into().unwrap(),
            whir_query_answer_sum_vectors.1.try_into().unwrap(),
        );

        let statement_verifier = prepare_statement_for_witness_verifier::<3>(
            self.m,
            &parsed_commitment,
            &whir_query_answer_sums,
        );

        let (folding_randomness, deferred) = run_whir_pcs_verifier(
            &mut arthur,
            &parsed_commitment,
            &self.whir_witness,
            &statement_verifier,
        )
        .context("while verifying WHIR proof")?;

        // Check the Spartan sumcheck relation.
        ensure!(
            data_from_sumcheck_verifier.last_sumcheck_val
                == (whir_query_answer_sums.0[0] * whir_query_answer_sums.0[1]
                    - whir_query_answer_sums.0[2])
                    * calculate_eq(
                        &data_from_sumcheck_verifier.r,
                        &data_from_sumcheck_verifier.alpha
                    ),
            "last sumcheck value does not match"
        );

        Ok(())
    }

    #[instrument(skip_all)]
    pub fn create_io_pattern(&self) -> IOPattern {
<<<<<<< HEAD
        let mut io = IOPattern::new("🌪️")
            .commit_statement(&self.whir_witness)
=======
        let io = IOPattern::new("🌪️")
>>>>>>> 19973e02
            .add_rand(self.m_0)
            .commit_statement(&self.whir_for_hiding_spartan)
            .add_zk_sumcheck_polynomials(self.m_0)
            .add_whir_proof(&self.whir_for_hiding_spartan)
            .hint("claimed_evaluations")
            .add_whir_proof(&self.whir_witness);

        io
    }
}

// TODO: Implement Debug for WhirConfig and derive.
impl Debug for WhirR1CSScheme {
    fn fmt(&self, f: &mut Formatter<'_>) -> std::fmt::Result {
        f.debug_struct("WhirR1CSScheme")
            .field("m", &self.m)
            .field("m_0", &self.m_0)
            .finish()
    }
}

pub fn compute_blinding_coefficients_for_round(
    g_univariates: &[[FieldElement; 4]],
    compute_for: usize,
    alphas: &[FieldElement],
) -> [FieldElement; 4] {
    let mut compute_for = compute_for;
    let n = g_univariates.len();
    assert!(compute_for <= n);
    assert_eq!(alphas.len(), compute_for);
    let mut all_fixed = false;
    if compute_for == n {
        all_fixed = true;
        compute_for = n - 1;
    }

    // p = Σ_{i<r} g_i(α_i)
    let mut prefix_sum = FieldElement::zero();
    for i in 0..compute_for {
        prefix_sum += eval_cubic_poly(&g_univariates[i], &alphas[i]);
    }

    // s = Σ_{i>r}(g_i(0) + g_i(1))
    let mut suffix_sum = FieldElement::zero();
    for g_coeffs in g_univariates.iter().skip(compute_for + 1) {
        suffix_sum += eval_cubic_poly(g_coeffs, &FieldElement::zero())
            + eval_cubic_poly(g_coeffs, &FieldElement::one());
    }

    let two = FieldElement::one() + FieldElement::one();
    let mut prefix_multiplier = FieldElement::one();
    for _ in 0..(n - 1 - compute_for) {
        prefix_multiplier = prefix_multiplier + prefix_multiplier;
    }
    let suffix_multiplier: ark_ff::Fp<
        ark_ff::MontBackend<whir::crypto::fields::BN254Config, 4>,
        4,
    > = prefix_multiplier / two;

    let constant_term_from_other_items =
        prefix_multiplier * prefix_sum + suffix_multiplier * suffix_sum;

    let coefficient_for_current_index = &g_univariates[compute_for];

    if all_fixed {
        let value = eval_cubic_poly(
            &[
                prefix_multiplier * coefficient_for_current_index[0]
                    + constant_term_from_other_items,
                prefix_multiplier * coefficient_for_current_index[1],
                prefix_multiplier * coefficient_for_current_index[2],
                prefix_multiplier * coefficient_for_current_index[3],
            ],
            &alphas[compute_for],
        );
        return [
            value,
            FieldElement::zero(),
            FieldElement::zero(),
            FieldElement::zero(),
        ];
    }

    [
        prefix_multiplier * coefficient_for_current_index[0] + constant_term_from_other_items,
        prefix_multiplier * coefficient_for_current_index[1],
        prefix_multiplier * coefficient_for_current_index[2],
        prefix_multiplier * coefficient_for_current_index[3],
    ]
}

pub fn sum_over_hypercube(g_univariates: &[[FieldElement; 4]]) -> FieldElement {
    let fixed_variables: &[FieldElement] = &[];
    let polynomial_coefficient =
        compute_blinding_coefficients_for_round(g_univariates, 0, fixed_variables);

    eval_cubic_poly(&polynomial_coefficient, &FieldElement::zero())
        + eval_cubic_poly(&polynomial_coefficient, &FieldElement::one())
}

fn prepare_statement_for_witness_verifier<const N: usize>(
    m: usize,
    parsed_commitment: &ParsedCommitment<FieldElement, FieldElement>,
    whir_query_answer_sums: &([FieldElement; N], [FieldElement; N]),
) -> Statement<FieldElement> {
    let mut statement_verifier = Statement::<FieldElement>::new(m);
    for i in 0..whir_query_answer_sums.0.len() {
        let claimed_sum = whir_query_answer_sums.0[i]
            + whir_query_answer_sums.1[i] * parsed_commitment.batching_randomness;
        statement_verifier.add_constraint(
            Weights::linear(EvaluationsList::new(vec![FieldElement::zero(); 1 << m])),
            claimed_sum,
        );
    }
    statement_verifier
}

pub fn batch_commmit_to_polynomial(
    m: usize,
    whir_config: &WhirConfig,
    witness: &EvaluationsList<FieldElement>,
    merlin: &mut ProverState<SkyscraperSponge, FieldElement>,
) -> (
    Witness<FieldElement, SkyscraperMerkleConfig>,
    EvaluationsList<FieldElement>,
    EvaluationsList<FieldElement>,
) {
    let mask = generate_mask(witness.evals().len());
    let masked_polynomial = create_masked_polynomial(witness, &mask);

    let masked_polynomial_coeff = masked_polynomial.to_coeffs();

    let random_polynomial_eval = generate_random_multilinear_polynomial(m);
    let random_polynomial_coeff = random_polynomial_eval.to_coeffs();

    let committer = CommitmentWriter::new(whir_config.clone());
    let witness_new = committer
        .commit_batch(merlin, &[
            masked_polynomial_coeff.clone(),
            random_polynomial_coeff.clone(),
        ])
        .expect("WHIR prover failed to commit");

    (witness_new, masked_polynomial, random_polynomial_eval)
}

fn generate_blinding_spartan_univariate_polys(m_0: usize) -> Vec<[FieldElement; 4]> {
    let mut rng = ark_std::rand::thread_rng();
    let mut g_univariates = Vec::with_capacity(m_0);

    for _ in 0..m_0 {
        let coeffs: [FieldElement; 4] = [
            FieldElement::rand(&mut rng),
            FieldElement::rand(&mut rng),
            FieldElement::rand(&mut rng),
            FieldElement::rand(&mut rng),
        ];
        g_univariates.push(coeffs);
    }
    g_univariates
}

#[instrument(skip_all)]
pub fn run_zk_sumcheck_prover(
    r1cs: &R1CS,
    z: &[FieldElement],
    mut merlin: ProverState<SkyscraperSponge, FieldElement>,
    m_0: usize,
    whir_for_blinding_of_spartan_config: &WhirConfig,
) -> (
    ProverState<SkyscraperSponge, FieldElement>,
    Vec<FieldElement>,
) {
    // r is the combination randomness from the 2nd item of the interaction phase
    let mut r = vec![FieldElement::zero(); m_0];
    merlin
        .fill_challenge_scalars(&mut r)
        .expect("Failed to extract challenge scalars from Merlin");

    // let a = sum_fhat_1, b = sum_fhat_2, c = sum_fhat_3 for brevity
    let ((mut a, mut b, mut c), mut eq) = rayon::join(
        || calculate_witness_bounds(r1cs, z),
        || calculate_evaluations_over_boolean_hypercube_for_eq(&r),
    );

    let mut alpha = Vec::<FieldElement>::with_capacity(m_0);

    let blinding_polynomial = generate_blinding_spartan_univariate_polys(m_0);

    let blinding_polynomial_for_commiting = EvaluationsList::new(pad_to_power_of_two(
        blinding_polynomial.iter().flatten().cloned().collect(),
    ));
    let blinding_polynomial_variables = blinding_polynomial_for_commiting.num_variables();
    let (commitment_to_blinding_polynomial, blindings_mask_polynomial, blindings_blind_polynomial) =
        batch_commmit_to_polynomial(
            blinding_polynomial_variables + 1,
            whir_for_blinding_of_spartan_config,
            &blinding_polynomial_for_commiting,
            &mut merlin,
        );

    let sum_g_reduce = sum_over_hypercube(blinding_polynomial.as_slice());

    let _ = merlin.add_scalars(&[sum_g_reduce]);

    let mut rho_buf = [FieldElement::zero()];
    let _ = merlin.fill_challenge_scalars(&mut rho_buf);
    let rho = rho_buf[0];

    // Instead of proving that sum of F over the boolean hypercube is 0, we prove
    // that sum of F + rho * G over the boolean hypercube is rho * Sum G.
    let mut saved_val_for_sumcheck_equality_assertion = rho * sum_g_reduce;

    let mut fold = None;

    for idx in 0..m_0 {
        // Here hhat_i_at_x represents hhat_i(x). hhat_i(x) is the qubic sumcheck
        // polynomial sent by the prover.
        let [hhat_i_at_0, hhat_i_at_em1, hhat_i_at_inf_over_x_cube] =
            sumcheck_fold_map_reduce([&mut a, &mut b, &mut c, &mut eq], fold, |[a, b, c, eq]| {
                let f0 = eq.0 * (a.0 * b.0 - c.0);
                let f_em1 = (eq.0 + eq.0 - eq.1)
                    * ((a.0 + a.0 - a.1) * (b.0 + b.0 - b.1) - (c.0 + c.0 - c.1));
                let f_inf = (eq.1 - eq.0) * (a.1 - a.0) * (b.1 - b.0);

                [f0, f_em1, f_inf]
            });
        if fold.is_some() {
            a.truncate(a.len() / 2);
            b.truncate(b.len() / 2);
            c.truncate(c.len() / 2);
            eq.truncate(eq.len() / 2);
        }

        let g_poly = compute_blinding_coefficients_for_round(
            blinding_polynomial.as_slice(),
            idx,
            alpha.as_slice(),
        );

        let mut combined_hhat_i_coeffs = [FieldElement::zero(); 4];

        combined_hhat_i_coeffs[0] = hhat_i_at_0 + rho * g_poly[0];

        let g_at_minus_one = g_poly[0] - g_poly[1] + g_poly[2] - g_poly[3];
        let combined_at_em1 = hhat_i_at_em1 + rho * g_at_minus_one;

        combined_hhat_i_coeffs[2] = HALF
            * (saved_val_for_sumcheck_equality_assertion + combined_at_em1
                - combined_hhat_i_coeffs[0]
                - combined_hhat_i_coeffs[0]
                - combined_hhat_i_coeffs[0]);

        combined_hhat_i_coeffs[3] = hhat_i_at_inf_over_x_cube + rho * g_poly[3];

        combined_hhat_i_coeffs[1] = saved_val_for_sumcheck_equality_assertion
            - combined_hhat_i_coeffs[0]
            - combined_hhat_i_coeffs[0]
            - combined_hhat_i_coeffs[3]
            - combined_hhat_i_coeffs[2];

        assert_eq!(
            saved_val_for_sumcheck_equality_assertion,
            combined_hhat_i_coeffs[0]
                + combined_hhat_i_coeffs[0]
                + combined_hhat_i_coeffs[1]
                + combined_hhat_i_coeffs[2]
                + combined_hhat_i_coeffs[3]
        );

        let _ = merlin.add_scalars(&combined_hhat_i_coeffs[..]);
        let mut alpha_i_wrapped_in_vector = [FieldElement::zero()];
        let _ = merlin.fill_challenge_scalars(&mut alpha_i_wrapped_in_vector);
        let alpha_i = alpha_i_wrapped_in_vector[0];
        alpha.push(alpha_i);

        fold = Some(alpha_i);

        saved_val_for_sumcheck_equality_assertion =
            eval_cubic_poly(&combined_hhat_i_coeffs, &alpha_i);
    }

    let (statement, blinding_mask_polynomial_sum, blinding_blind_polynomial_sum) =
        create_combined_statement_over_two_polynomials::<1>(
            blinding_polynomial_variables + 1,
            &commitment_to_blinding_polynomial,
            &blindings_mask_polynomial,
            &blindings_blind_polynomial,
            &[expand_powers(alpha.as_slice())],
        );

    let _ = merlin.add_scalars(&[
        blinding_mask_polynomial_sum[0],
        blinding_blind_polynomial_sum[0],
    ]);

    let (merlin, _sums, _deferred) = run_zk_whir_pcs_prover(
        commitment_to_blinding_polynomial,
        statement,
        whir_for_blinding_of_spartan_config,
        merlin,
    );

    (merlin, alpha)
}

fn expand_powers(values: &[FieldElement]) -> Vec<FieldElement> {
    let mut result = Vec::with_capacity(values.len() * 4);
    for &value in values {
        result.push(FieldElement::one());
        result.push(value);
        result.push(value * value);
        result.push(value * value * value);
    }
    result
}

fn create_combined_statement_over_two_polynomials<const N: usize>(
    num_vars: usize,
    witness: &Witness<FieldElement, SkyscraperMerkleConfig>,
    f_polynomial: &EvaluationsList<FieldElement>,
    g_polynomial: &EvaluationsList<FieldElement>,
    alphas: &[Vec<FieldElement>],
) -> (
    Statement<FieldElement>,
    [FieldElement; N],
    [FieldElement; N],
) {
    let mut statement = Statement::<FieldElement>::new(num_vars);
    let mut f_sums = [FieldElement::zero(); N];
    let mut g_sums = [FieldElement::zero(); N];

    for (idx, alpha) in alphas.iter().enumerate() {
        let mut expanded_alphas = pad_to_power_of_two(alpha.clone());
        expanded_alphas.resize(expanded_alphas.len() * 2, FieldElement::zero());

        let weight = Weights::linear(EvaluationsList::new(expanded_alphas));
        let f = weight.weighted_sum(f_polynomial);
        let g = weight.weighted_sum(g_polynomial);

        statement.add_constraint(weight, f + witness.batching_randomness * g);

        f_sums[idx] = f;
        g_sums[idx] = g;
    }

    (statement, f_sums, g_sums)
}

#[instrument(skip_all)]
pub fn run_zk_whir_pcs_prover(
    witness: Witness<FieldElement, SkyscraperMerkleConfig>,
    statement: Statement<FieldElement>,
    params: &WhirConfig,
    mut merlin: ProverState<SkyscraperSponge, FieldElement>,
) -> (
    ProverState<SkyscraperSponge, FieldElement>,
    MultilinearPoint<FieldElement>,
    Vec<FieldElement>,
) {
    info!("WHIR Parameters: {params}");

    if !params.check_pow_bits() {
        warn!("More PoW bits required than specified.");
    }

    let prover = Prover(params.clone());
    let (randomness, deferred) = prover
        .prove(&mut merlin, statement, witness)
        .expect("WHIR prover failed to generate a proof");

    (merlin, randomness, deferred)
}

#[instrument(skip_all)]
pub fn run_sumcheck_verifier(
    arthur: &mut VerifierState<SkyscraperSponge, FieldElement>,
    m_0: usize,
    whir_for_spartan_blinding_config: &WhirConfig,
) -> Result<DataFromSumcheckVerifier> {
    // r is the combination randomness from the 2nd item of the interaction phase
    let mut r = vec![FieldElement::zero(); m_0];
    let _ = arthur.fill_challenge_scalars(&mut r);

    let commitment_reader = CommitmentReader::new(whir_for_spartan_blinding_config);
    let parsed_commitment = commitment_reader.parse_commitment(arthur).unwrap();

    let mut sum_g_buf = [FieldElement::zero()];
    arthur.fill_next_scalars(&mut sum_g_buf)?;

    let mut rho_buf = [FieldElement::zero()];
    arthur.fill_challenge_scalars(&mut rho_buf)?;
    let rho = rho_buf[0];

    let mut saved_val_for_sumcheck_equality_assertion = rho * sum_g_buf[0];

    let mut alpha = vec![FieldElement::zero(); m_0];

    for item in alpha.iter_mut().take(m_0) {
        let mut hhat_i = [FieldElement::zero(); 4];
        let mut alpha_i = [FieldElement::zero(); 1];
        let _ = arthur.fill_next_scalars(&mut hhat_i);
        let _ = arthur.fill_challenge_scalars(&mut alpha_i);
        *item = alpha_i[0];
        let hhat_i_at_zero = eval_cubic_poly(&hhat_i, &FieldElement::zero());
        let hhat_i_at_one = eval_cubic_poly(&hhat_i, &FieldElement::one());
        ensure!(
            saved_val_for_sumcheck_equality_assertion == hhat_i_at_zero + hhat_i_at_one,
            "Sumcheck equality assertion failed"
        );
        saved_val_for_sumcheck_equality_assertion = eval_cubic_poly(&hhat_i, &alpha_i[0]);
    }
    let mut values_of_polynomial_sums = [FieldElement::zero(); 2];
    let _ = arthur.fill_next_scalars(&mut values_of_polynomial_sums);

    let statement_verifier = prepare_statement_for_witness_verifier::<1>(
        whir_for_spartan_blinding_config.mv_parameters.num_variables,
        &parsed_commitment,
        &([values_of_polynomial_sums[0]], [
            values_of_polynomial_sums[1]
        ]),
    );
    run_whir_pcs_verifier(
        arthur,
        &parsed_commitment,
        whir_for_spartan_blinding_config,
        &statement_verifier,
    )
    .context("while verifying WHIR")?;

    let f_at_alpha = saved_val_for_sumcheck_equality_assertion - rho * values_of_polynomial_sums[0];

    Ok(DataFromSumcheckVerifier {
        r,
        alpha,
        last_sumcheck_val: f_at_alpha,
    })
}

#[instrument(skip_all)]
pub fn run_whir_pcs_verifier(
    arthur: &mut VerifierState<SkyscraperSponge, FieldElement>,
    parsed_commitment: &ParsedCommitment<FieldElement, FieldElement>,
    params: &WhirConfig,
    statement_verifier: &Statement<FieldElement>,
) -> Result<(MultilinearPoint<FieldElement>, Vec<FieldElement>)> {
    let verifier = Verifier::new(params);

    let (folding_randomness, deferred) = verifier
        .verify(arthur, parsed_commitment, statement_verifier)
        .context("while verifying WHIR")?;

    Ok((folding_randomness, deferred))
}<|MERGE_RESOLUTION|>--- conflicted
+++ resolved
@@ -240,12 +240,8 @@
 
     #[instrument(skip_all)]
     pub fn create_io_pattern(&self) -> IOPattern {
-<<<<<<< HEAD
-        let mut io = IOPattern::new("🌪️")
+        let io = IOPattern::new("🌪️")
             .commit_statement(&self.whir_witness)
-=======
-        let io = IOPattern::new("🌪️")
->>>>>>> 19973e02
             .add_rand(self.m_0)
             .commit_statement(&self.whir_for_hiding_spartan)
             .add_zk_sumcheck_polynomials(self.m_0)
