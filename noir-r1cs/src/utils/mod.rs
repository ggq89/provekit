mod print_abi;
<<<<<<< HEAD
pub use self::print_abi::PrintAbi;
=======
pub mod serde_ark;
pub mod serde_hex;
pub mod serde_jsonify;
pub mod sumcheck;

pub use self::print_abi::PrintAbi;
use {
    crate::{FieldElement, NoirElement},
    ark_ff::{BigInt, PrimeField},
    ruint::{aliases::U256, uint},
    std::{
        fmt::{Display, Formatter, Result as FmtResult},
        mem::MaybeUninit,
    },
    tracing::instrument,
};

/// 1/2 for the BN254
pub const HALF: FieldElement = uint_to_field(uint!(
    10944121435919637611123202872628637544274182200208017171849102093287904247809_U256
));

/// Target single-thread workload size for `T`.
/// Should ideally be a multiple of a cache line (64 bytes)
/// and close to the L1 cache size (32 KB).
pub const fn workload_size<T: Sized>() -> usize {
    const CACHE_SIZE: usize = 1 << 15;
    CACHE_SIZE / size_of::<T>()
}

/// Unzip a [[(T,T); N]; M] into ([[T; N]; M],[[T; N]; M]) using move semantics
// TODO: Cleanup when <https://github.com/rust-lang/rust/issues/96097> lands
#[allow(unsafe_code)] // Required for `MaybeUninit`
fn unzip_double_array<T: Sized, const N: usize, const M: usize>(
    input: [[(T, T); N]; M],
) -> ([[T; N]; M], [[T; N]; M]) {
    // Create uninitialized memory for the output arrays
    let mut left: [[MaybeUninit<T>; N]; M] = [const { [const { MaybeUninit::uninit() }; N] }; M];
    let mut right: [[MaybeUninit<T>; N]; M] = [const { [const { MaybeUninit::uninit() }; N] }; M];

    // Move results to output arrays
    for (i, a) in input.into_iter().enumerate() {
        for (j, (l, r)) in a.into_iter().enumerate() {
            left[i][j] = MaybeUninit::new(l);
            right[i][j] = MaybeUninit::new(r);
        }
    }

    // Convert the arrays of MaybeUninit into fully initialized arrays
    // Safety: All the elements have been initialized above
    let left = left.map(|a| a.map(|u| unsafe { u.assume_init() }));
    let right = right.map(|a| a.map(|u| unsafe { u.assume_init() }));
    (left, right)
}

pub const fn uint_to_field(i: U256) -> FieldElement {
    FieldElement::new(BigInt(i.into_limbs()))
}

/// Convert a Noir field element to a native `FieldElement`
#[inline(always)]
pub fn noir_to_native(n: NoirElement) -> FieldElement {
    let limbs = n.into_repr().into_bigint().0;
    FieldElement::from(BigInt(limbs))
}

/// Calculates the degree of the next smallest power of two
pub const fn next_power_of_two(n: usize) -> usize {
    let mut power = 1;
    let mut ans = 0;
    while power < n {
        power <<= 1;
        ans += 1;
    }
    ans
}

/// Pads the vector with 0 so that the number of elements in the vector is a
/// power of 2
#[instrument(skip_all)]
pub fn pad_to_power_of_two<T: Default>(mut witness: Vec<T>) -> Vec<T> {
    let target_len = 1 << next_power_of_two(witness.len());
    witness.reserve_exact(target_len - witness.len());
    while witness.len() < target_len {
        witness.push(T::default());
    }
    witness
}

/// Pretty print a float using SI-prefixes.
#[must_use]
pub fn human(value: f64) -> impl Display {
    struct Human(f64);
    impl Display for Human {
        fn fmt(&self, f: &mut Formatter) -> FmtResult {
            let log10 = if self.0.is_normal() {
                self.0.abs().log10()
            } else {
                0.0
            };
            let si_power = ((log10 / 3.0).floor() as isize).clamp(-10, 10);
            let value = self.0 * 10_f64.powi((-si_power * 3) as i32);
            let digits =
                f.precision().unwrap_or(3) - 1 - 3.0f64.mul_add(-(si_power as f64), log10) as usize;
            let separator = if f.alternate() { "" } else { "\u{202F}" };
            if f.width() == Some(6) && digits == 0 {
                write!(f, " ")?;
            }
            write!(f, "{value:.digits$}{separator}")?;
            let suffix = "qryzafpnμm kMGTPEZYRQ"
                .chars()
                .nth((si_power + 10) as usize)
                .unwrap();
            if suffix != ' ' || f.width() == Some(6) {
                write!(f, "{suffix}")?;
            }
            Ok(())
        }
    }
    Human(value)
}
>>>>>>> d8a1bab1
<|MERGE_RESOLUTION|>--- conflicted
+++ resolved
@@ -1,7 +1,4 @@
 mod print_abi;
-<<<<<<< HEAD
-pub use self::print_abi::PrintAbi;
-=======
 pub mod serde_ark;
 pub mod serde_hex;
 pub mod serde_jsonify;
@@ -122,5 +119,4 @@
         }
     }
     Human(value)
-}
->>>>>>> d8a1bab1
+}