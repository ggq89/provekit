--- conflicted
+++ resolved
@@ -105,19 +105,6 @@
 test-case = "3.3.1"
 
 
-<<<<<<< HEAD
-# Noir lang: make sure it matches installed version `noirup -C ceaa198`
-# Your `nargo --version` command should give you the following:
-# nargo version = 1.0.0-beta.3
-# noirc version = 1.0.0-beta.3+ceaa1986628197bd1170147f6a07f0f98d21030a
-# (git version hash: ceaa1986628197bd1170147f6a07f0f98d21030a, is dirty: false)
-acir = { git = "https://github.com/noir-lang/noir", rev = "ceaa198" }
-acvm = { git = "https://github.com/noir-lang/noir", rev = "ceaa198" }
-acir_field = { git = "https://github.com/noir-lang/noir", rev = "ceaa198" }
-noirc_abi = { git = "https://github.com/noir-lang/noir", rev = "ceaa198" }
-noirc_artifacts = { git = "https://github.com/noir-lang/noir", rev = "ceaa198" }
-noirc_printable_type = { git = "https://github.com/noir-lang/noir", rev = "ceaa198" }
-=======
 # Note: to simplify things, pick a version that has the same `ark_ff` version as `whir`.
 acir = { git = "https://github.com/noir-lang/noir", rev = "nightly-2025-05-28" }
 acvm = { git = "https://github.com/noir-lang/noir", rev = "nightly-2025-05-28" }
@@ -126,7 +113,6 @@
 noirc_artifacts = { git = "https://github.com/noir-lang/noir", rev = "nightly-2025-05-28" }
 noirc_printable_type = { git = "https://github.com/noir-lang/noir", rev = "nightly-2025-05-28" }
 bn254_blackbox_solver = { git = "https://github.com/noir-lang/noir", rev = "nightly-2025-05-28" }
->>>>>>> 9a9656a8
 
 # WHIR
 whir = { git = "https://github.com/WizardOfMenlo/whir", features = [
