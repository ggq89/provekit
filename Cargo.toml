[workspace]
resolver = "2"
members = [
  "noir-r1cs",
  "fp-rounding",
  "hla",
  "block-multiplier",
  "block-multiplier-codegen",
  "skyscraper",
  "noir-tools",
]

[workspace.package]
edition = "2021"
rust-version = "1.85"
authors = [
  "Remco Bloemen <remco@world.org>",
  "Philipp Sippl <philipp@world.org>",
  "Yuval Domb",
  "Xander van der Goot",
  "Koh Wei Jie",
  "Tony Wu",
  "Vishruti Ganesh",
  "Benjamin Wilson",
  "Yogesh Swami",
  "Ryan Cao",
  # TODO: More contributors
]
license = "MIT"
homepage = "https://github.com/worldfnd/ProveKit"
repository = "https://github.com/worldfnd/ProveKit"

[workspace.lints.clippy]
cargo = "warn"
perf = "warn"
complexity = "warn"
style = "warn"
correctness = "warn"
suspicious = "warn"

cargo_common_metadata = { level = "allow", priority = 1 }
multiple_crate_versions = { level = "allow", priority = 1 }
missing_docs_in_private_items = { level = "allow", priority = 1 }

missing_safety_doc = { level = "deny", priority = 1 }

[profile.release]
debug = true      # Generate symbol info for profiling
opt-level = 3
codegen-units = 1
lto = "fat"

# Doing light optimizations helps test performance more than it hurts build time.
[profile.test]
opt-level = 2

# Compilation profile for any non-workspace member. We want to optimize these even in debug mode.
[profile.dev.package."*"]
opt-level = 3

[workspace.dependencies]
# Workspace members
block-multiplier = { path = "block-multiplier" }
block-multiplier-codegen = { path = "block-multiplier-codegen" }
fp-rounding = { path = "fp-rounding" }
hla = { path = "hla" }
noir-r1cs = { path = "noir-r1cs" }
noir-tools = { path = "noir-tools" }
skyscraper = { path = "skyscraper" }

# 3rd party
serde = { version = "1.0", features = ["derive"] }
serde_json = "1.0"
toml = "0.8"
base64 = "0.22.1"
divan = { package = "codspeed-divan-compat", version = "3.0.1" }
ruint = { version = "1.12.3", features = ["num-traits", "rand"] }
seq-macro = "0.3.6"
primitive-types = "0.13.1"
paste = "1.0.15"
arrayvec = "0.7.6"
blake3 = "1.8.2"
gensym = "0.1.1"
rsa = { version = "0.9.8", features = ["sha2"] }
rand = "0.9.1"
rand08 = { package = "rand", version = "0.8" }
halo2curves = { version = "0.7.0", features = ["bn256-table"] }
criterion = "0.5.1"
linkme = "0.3.32"
lazy_static = "1.5.0"
num-traits = "0.2.19"
num = "0.4.3"
sha3 = { version = "0.10.8", features = ["asm"] }
sha2 = { version = "0.10", features = ["compress"] }
subtle = "2.6.1"
static_assertions = "1.1"
tracing = "0.1.41"
bytemuck = "1.22.0"
hex-literal = "1"
hex = "0.4.3"
itertools = "0.14.0"
flate2 = "1.0"
rayon = "1.10.0"
bincode = "1.3"
postcard = { version = "1.1.1", features = ["use-std"] }
zstd = "0.13.3"
bytes = "1.10.1"
proptest = "1.6.0"
zerocopy = "0.8.25"
quickcheck = "1.0.3"
quickcheck_macros = "1.0.0"
rand_chacha = "0.9.0"
test-case = "3.3.1"

# Note: to simplify things, pick a version that has the same `ark_ff` version as `whir`.
acir = { git = "https://github.com/noir-lang/noir", rev = "nightly-2025-05-28" }
noirc_abi = { git = "https://github.com/noir-lang/noir", rev = "nightly-2025-05-28" }
noirc_artifacts = { git = "https://github.com/noir-lang/noir", rev = "nightly-2025-05-28" }
bn254_blackbox_solver = { git = "https://github.com/noir-lang/noir", rev = "nightly-2025-05-28" }
nargo = { git = "https://github.com/noir-lang/noir", rev = "nightly-2025-05-28" }
nargo_toml = { git = "https://github.com/noir-lang/noir", rev = "nightly-2025-05-28" }
noirc_driver = { git = "https://github.com/noir-lang/noir", rev = "nightly-2025-05-28" }
nargo_cli = { git = "https://github.com/noir-lang/noir", rev = "nightly-2025-05-28" }
noir_artifact_cli = { git = "https://github.com/noir-lang/noir", rev = "nightly-2025-05-28" }

whir = { git = "https://github.com/WizardOfMenlo/whir/", features = [
  "tracing",
<<<<<<< HEAD
], rev = "c6de34cbfafb1f00538510a720f4f148f474f84c" }
=======
], rev="ed8ec5f6e7bf1862799c8373b4649e4f8b6e5db7"}
>>>>>>> a61e82eb
spongefish = { git = "https://github.com/arkworks-rs/spongefish", features = [
  "arkworks-algebra",
] }
ark-ff = { version = "0.5", features = ["asm", "std"] }
ark-bn254 = { version = "0.5.0", default-features = false, features = [
  "scalar_field",
] }
zeroize = "1.8.1"
ark-crypto-primitives = { version = "0.5", features = ["merkle_tree"] }
spongefish-pow = { git = "https://github.com/arkworks-rs/spongefish" }
ark-poly = "0.5"
ark-std = { version = "0.5", features = ["std"] }
ark-serialize = "0.5"

# Bin
anyhow = "1.0.93"
argh = "0.1.12"
tracing-subscriber = { version = "0.3.18", features = ["env-filter", "ansi"] }<|MERGE_RESOLUTION|>--- conflicted
+++ resolved
@@ -124,12 +124,8 @@
 noir_artifact_cli = { git = "https://github.com/noir-lang/noir", rev = "nightly-2025-05-28" }
 
 whir = { git = "https://github.com/WizardOfMenlo/whir/", features = [
-  "tracing",
-<<<<<<< HEAD
-], rev = "c6de34cbfafb1f00538510a720f4f148f474f84c" }
-=======
-], rev="ed8ec5f6e7bf1862799c8373b4649e4f8b6e5db7"}
->>>>>>> a61e82eb
+ "tracing",
+], rev = "87e6cf17ecf24500c81f0ec8c6ae49dc1336ab61" }
 spongefish = { git = "https://github.com/arkworks-rs/spongefish", features = [
   "arkworks-algebra",
 ] }
