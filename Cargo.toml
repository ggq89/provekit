--- conflicted
+++ resolved
@@ -1,10 +1,7 @@
 [workspace]
 resolver = "2"
-<<<<<<< HEAD
-members = ["noir-r1cs", "noir-r1cs-2", "delegated-spartan"]
-=======
 members = [
-    "noir-r1cs",
+    "noir-r1cs", "noir-r1cs-2",
     "merkle-hash-bench",
     "fp-rounding",
     "hla",
@@ -12,7 +9,6 @@
     "block-multiplier-codegen",
     "skyscraper",
 ]
->>>>>>> d8a1bab1
 
 [workspace.package]
 edition = "2021"
